--- conflicted
+++ resolved
@@ -11,11 +11,7 @@
 
   <groupId>com.squareup</groupId>
   <artifactId>javawriter</artifactId>
-<<<<<<< HEAD
-  <version>2.5.2-SNAPSHOT</version>
-=======
   <version>3.0.0-SNAPSHOT</version>
->>>>>>> 18ff2385
 
   <name>JavaWriter</name>
   <description>A utility class which aids in generating Java source files.</description>
